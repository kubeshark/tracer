package main

import (
	"context"
	"flag"
	"fmt"
	_ "net/http/pprof" // Blank import to pprof
	"os"
	"time"

	"github.com/kubeshark/tracer/misc"
	"github.com/kubeshark/tracer/pkg/kubernetes"
	"github.com/rs/zerolog"
	"github.com/rs/zerolog/log"
	"k8s.io/apimachinery/pkg/types"
	"k8s.io/client-go/rest"

	stdlog "log"
	runtimeDebug "runtime/debug"

	zlogsentry "github.com/archdx/zerolog-sentry"
	"github.com/getsentry/sentry-go"
	"github.com/kubeshark/tracer/pkg/version"
	"github.com/kubeshark/tracer/server"
	sentrypkg "github.com/kubeshark/utils/sentry"
<<<<<<< HEAD
=======
	"github.com/moby/sys/mount"
	"github.com/moby/sys/mountinfo"
	stdlog "log"
	runtimeDebug "runtime/debug"
>>>>>>> bc9a8bfb
)

var port = flag.Int("port", 80, "Port number of the HTTP server")

// capture
var procfs = flag.String("procfs", "/proc", "The procfs directory, used when mapping host volumes into a container")

// development
var debug = flag.Bool("debug", false, "Enable debug mode")

var disableEbpfCapture = flag.Bool("disable-ebpf", false, "Disable capture packet via eBPF")
var disableTlsLog = flag.Bool("disable-tls-log", false, "Disable tls logging")

var tracer *Tracer

func main() {
	var sentryDSN string
	if sentrypkg.IsSentryEnabled() {
		sentryDSN, err := sentrypkg.GetDSN(context.Background(), "tracer", version.Ver)
		if err != nil {
			log.Error().Err(err).Msg("Failed to get Sentry DSN")
		}

		// To initialize Sentry's handler, you need to initialize Sentry itself beforehand
		if err := sentry.Init(sentry.ClientOptions{
			Dsn:           sentryDSN,
			EnableTracing: true,
			// Set TracesSampleRate to 1.0 to capture 100%
			// of transactions for tracing.
			// We recommend adjusting this value in production,
			TracesSampleRate: 1.0,
			Release:          version.Ver,
			Environment:      sentrypkg.Environment(),
		}); err != nil {
			log.Error().Err(err).Msg("Sentry initialization failed:")
		} else {
			defer sentry.Flush(2 * time.Second)
		}
	}

	zerolog.SetGlobalLevel(zerolog.InfoLevel)
	w, err := zlogsentry.New(
		sentryDSN,
	)
	if err != nil {
		stdlog.Fatal(err)
	}

	defer w.Close()

	multi := zerolog.MultiLevelWriter(w, zerolog.ConsoleWriter{Out: os.Stderr, TimeFormat: time.RFC3339})
	log.Logger = zerolog.New(multi).With().Timestamp().Caller().Logger()

	flag.Parse()
	log.Logger = log.Output(zerolog.ConsoleWriter{Out: os.Stderr, TimeFormat: time.RFC3339}).With().Caller().Logger()

	if *debug {
		zerolog.SetGlobalLevel(zerolog.DebugLevel)
	}

	runtimeDebug.SetPanicOnFault(true)
	defer func() {
		if err := recover(); err != nil {
			log.Fatal().Err(fmt.Errorf("panic: %v", err)).Send()
		}
	}()

	misc.InitDataDir()

	run()
}

func run() {
	log.Info().Msg("Starting tracer...")

	if err := checkMountedTracerInfo(); err != nil {
		log.Error().Msg("bpffs or debugfs are not available. Tracer is disabled")
		select {}
	}

	tracer = &Tracer{
		procfs:            *procfs,
		targetedCgroupIDs: map[uint64]struct{}{},
		runningPods:       make(map[types.UID]podInfo),
	}

	_, err := rest.InClusterConfig()
	clusterMode := err == nil
	errOut := make(chan error, 100)
	go func() {
		for err := range errOut {
			if err != nil {
				log.Warn().Err(err).Msg("watch failed:")
			}
		}
	}()
	watcher := kubernetes.NewFromInCluster(errOut, tracer.updateTargets)
	ctx := context.Background()

	nodeName, err := kubernetes.GetThisNodeName(watcher)
	if err != nil {
		log.Fatal().Err(err).Send()
	}

	enrichSentryContext(watcher)

	if clusterMode {
		misc.SetDataDir(fmt.Sprintf("/app/data/%s", nodeName))
	}

	err = createTracer()
	if err != nil {
		log.Fatal().Err(err).Msg("Couldn't initialize the tracer:")
	}
	watcher.Start(ctx, clusterMode)

	if server.GetProfilingEnabled() {
		log.Info().Msg("Profiling enabled")
		ginApp := server.Build()
		server.Start(ginApp, *port)
	} else {
		select {}
	}

}

func createTracer() (err error) {
	chunksBufferSize := os.Getpagesize() * 10000
	logBufferSize := os.Getpagesize()

	if err = tracer.Init(
		chunksBufferSize,
		logBufferSize,
		*procfs,
	); err != nil {
		return
	}

	return
}

func enrichSentryContext(watcher *kubernetes.Watcher) {
	clusterId, err := kubernetes.GetClusterID(watcher)
	if err != nil {
		log.Error().Err(err).Msg("Failed to get cluster ID for Sentry tag")
	}

	tags := map[string]string{
		"clusterID": clusterId,
	}

	sentrypkg.AddTags(tags)
}

const bpfMountPath = "/sys/fs/bpf"
const debugMountPath = "/sys/kernel/debug"

func checkMountedTracerInfo() error {
	var mounted bool
	var err error
	if mounted, err = mountinfo.Mounted(bpfMountPath); err != nil {
		log.Error().Err(err).Msg("Unable to get mountinfo")
		return err
	}
	if !mounted {
		if err = mount.Mount("bpf", bpfMountPath, "bpf", ""); err != nil {
			log.Error().Err(err).Msg("Unable to mount bpf filesystem")
			return err
		}
		log.Print("bpf filesystem has been mounted")
	}

	if mounted, err = mountinfo.Mounted(debugMountPath); err != nil {
		log.Error().Err(err).Msg("Unable to get mountinfo for debugfs")
		return err
	}
	if !mounted {
		if err = mount.Mount("debugfs", debugMountPath, "debugfs", ""); err != nil {
			log.Error().Err(err).Msg("Unable to mount debugfs filesystem")
			return err
		}
	}

	return nil
}<|MERGE_RESOLUTION|>--- conflicted
+++ resolved
@@ -23,13 +23,9 @@
 	"github.com/kubeshark/tracer/pkg/version"
 	"github.com/kubeshark/tracer/server"
 	sentrypkg "github.com/kubeshark/utils/sentry"
-<<<<<<< HEAD
-=======
+
 	"github.com/moby/sys/mount"
 	"github.com/moby/sys/mountinfo"
-	stdlog "log"
-	runtimeDebug "runtime/debug"
->>>>>>> bc9a8bfb
 )
 
 var port = flag.Int("port", 80, "Port number of the HTTP server")
