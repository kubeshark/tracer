package kubernetes

import (
	"encoding/json"
	"fmt"
	"io"
	"math/rand"
	"net/http"
	"time"

	"github.com/hashicorp/go-retryablehttp"
	"github.com/rs/zerolog/log"
	v1 "k8s.io/api/core/v1"
)

const (
	hubAddr                    = "http://kubeshark-hub:80"
	allTargetPodsEndpoint      = "/pods/all"
	selectedTargetPodsEndpoint = "/pods/targeted"
	requestJitterIntervalMs    = 2000
)

var (
	allTargetPods      []*v1.Pod // allTargetedPods
	selectedTargetPods []*v1.Pod // selectedTargetedPods
)

func GetSelectedTargetPods() []*v1.Pod {
	return selectedTargetPods
}

func GetAllTargetPods() []*v1.Pod {
	return allTargetPods
}

func SetAllTargetPods(pods []*v1.Pod) {
	allTargetPods = pods
}

func SetSelectedTargetPods(pods []*v1.Pod) {
	selectedTargetPods = pods
}

type callbackPodsChanged func(addPods []*v1.Pod, removePods []*v1.Pod, excludedPods []*v1.Pod, settings uint32) error

func getPodArrayDiff(oldPods []*v1.Pod, newPods []*v1.Pod) (added []*v1.Pod, removed []*v1.Pod) {
	added = getMissingPods(newPods, oldPods)
	removed = getMissingPods(oldPods, newPods)

	return added, removed
}

// returns pods present in pods1 array and missing in pods2 array
func getMissingPods(pods1 []*v1.Pod, pods2 []*v1.Pod) []*v1.Pod {
	missingPods := make([]*v1.Pod, 0)
	for _, pod1 := range pods1 {
		found := false
		for _, pod2 := range pods2 {
			if pod1.UID == pod2.UID {
				found = true
				break
			}
		}
		if !found {
			missingPods = append(missingPods, pod1)
		}
	}
	return missingPods
}

func updateCurrentlyTargetedPods(
	callback callbackPodsChanged,
	settings uint32,
) (err error) {
<<<<<<< HEAD
	newAllTargetPods, excludedPods, targetingEnabled, err := getAllTargetPodsFromHub()
=======
	newAllTargetPods, targetingEnabled, err := getAllTargetPodsFromHub()
>>>>>>> c4651874
	if err != nil {
		log.Error().Err(err).Msg("Failed to get all targeted pods")
	}

	if !targetingEnabled {
		SetAllCgroupsOn(&settings)
	} else {
		SetAllCgroupsOff(&settings)
	}

	if !targetingEnabled {
		log.Info().Msg("Targeting is disabled, watch all pods")
<<<<<<< HEAD
		err = callback(nil, nil, excludedPods, settings)
=======
		err = callback(nil, nil, settings)
>>>>>>> c4651874
		return err
	}

	newSelectedTargetPods, _, _, err := getSelectedTargetedPodsFromHub()
	if err != nil {
		log.Error().Err(err).Msg("Failed to get selected targeted pods")
	}

	addedTargetedPods, removedTargetedPods := getPodArrayDiff(GetSelectedTargetPods(), newSelectedTargetPods)

	SetAllTargetPods(newAllTargetPods)
	SetSelectedTargetPods(newSelectedTargetPods)

	err = callback(addedTargetedPods, removedTargetedPods, excludedPods, settings)

	return err
}

func getAllTargetPodsFromHub() (targetPods, excludedPods []*v1.Pod, targetingEnabled bool, err error) {
	return getTargetPodsFromHub(allTargetPodsEndpoint)
}

func getSelectedTargetedPodsFromHub() (targetPods, excludedPods []*v1.Pod, targetingEnabled bool, err error) {
	return getTargetPodsFromHub(selectedTargetPodsEndpoint)
}

<<<<<<< HEAD
func getTargetPodsFromHub(endpoint string) (targetPods, excludedPods []*v1.Pod, targetingEnabled bool, err error) {
=======
func getTargetPodsFromHub(endpoint string) (targetPods []*v1.Pod, targetingEnabled bool, err error) {
>>>>>>> c4651874
	url := hubAddr + endpoint

	var content []byte

	jitter := time.Duration(rand.Intn(requestJitterIntervalMs)) * time.Millisecond
	time.Sleep(jitter)

	log.Debug().Str("url", url).Msg("Retrieving target pods from the hub")

	retryClient := retryablehttp.NewClient()
	retryClient.Logger = nil
	req, err := retryablehttp.NewRequest(http.MethodGet, url, nil)
	if err != nil {
		return nil, nil, false, fmt.Errorf("failed to make GET build request on url=%s: %w",
			url, err)
	}
	req.Header.Set("X-Kubeshark-Capture", "ignore")

	log.Debug().Str("url", url).Msg("Retrieving target pods from the hub")

	res, err := retryClient.Do(req)
	if err != nil {
		return nil, nil, false, fmt.Errorf("failed to make GET request on url=%s: %w",
			url, err)
	}

	defer res.Body.Close()
	content, err = io.ReadAll(res.Body)
	if err != nil {
		return nil, nil, false, fmt.Errorf("failed reading the response body from url=%s: %w",
			url, err)
	}

	if content == nil {
		return nil, nil, false, fmt.Errorf("failed to get response after retries on url=%s: %w",
			url, err)
	}

	type targetPodsResponse struct {
		TargetingEnabled bool      `json:"targetingEnabled"`
		TargetPods       []*v1.Pod `json:"targets"`
		ExcludedPods     []*v1.Pod `json:"excluded"`
	}

	var data targetPodsResponse
	err = json.Unmarshal(content, &data)
	if err != nil {
		log.Warn().Str("url", url).Err(err).Msg("Failed unmarshalling list of target pods:")
		return nil, nil, false, fmt.Errorf("failed unmarshalling list of target pod from url=%s: %w",
			url, err)
	}
	targetingEnabled = data.TargetingEnabled
	targetPods = data.TargetPods
	excludedPods = data.ExcludedPods

<<<<<<< HEAD
	return targetPods, excludedPods, targetingEnabled, err
=======
	return targetPods, targetingEnabled, err
>>>>>>> c4651874
}<|MERGE_RESOLUTION|>--- conflicted
+++ resolved
@@ -72,11 +72,8 @@
 	callback callbackPodsChanged,
 	settings uint32,
 ) (err error) {
-<<<<<<< HEAD
+
 	newAllTargetPods, excludedPods, targetingEnabled, err := getAllTargetPodsFromHub()
-=======
-	newAllTargetPods, targetingEnabled, err := getAllTargetPodsFromHub()
->>>>>>> c4651874
 	if err != nil {
 		log.Error().Err(err).Msg("Failed to get all targeted pods")
 	}
@@ -89,11 +86,8 @@
 
 	if !targetingEnabled {
 		log.Info().Msg("Targeting is disabled, watch all pods")
-<<<<<<< HEAD
+
 		err = callback(nil, nil, excludedPods, settings)
-=======
-		err = callback(nil, nil, settings)
->>>>>>> c4651874
 		return err
 	}
 
@@ -120,11 +114,8 @@
 	return getTargetPodsFromHub(selectedTargetPodsEndpoint)
 }
 
-<<<<<<< HEAD
+
 func getTargetPodsFromHub(endpoint string) (targetPods, excludedPods []*v1.Pod, targetingEnabled bool, err error) {
-=======
-func getTargetPodsFromHub(endpoint string) (targetPods []*v1.Pod, targetingEnabled bool, err error) {
->>>>>>> c4651874
 	url := hubAddr + endpoint
 
 	var content []byte
@@ -180,9 +171,5 @@
 	targetPods = data.TargetPods
 	excludedPods = data.ExcludedPods
 
-<<<<<<< HEAD
 	return targetPods, excludedPods, targetingEnabled, err
-=======
-	return targetPods, targetingEnabled, err
->>>>>>> c4651874
 }